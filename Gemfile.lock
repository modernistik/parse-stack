--- conflicted
+++ resolved
@@ -1,11 +1,7 @@
 PATH
   remote: .
   specs:
-<<<<<<< HEAD
     parse-stack (1.10.0)
-=======
-    parse-stack (1.9.2)
->>>>>>> 7f6b132f
       active_model_serializers (>= 0.9, < 1)
       activemodel (>= 5, < 7)
       activesupport (>= 5, < 7)
@@ -18,26 +14,15 @@
 GEM
   remote: https://rubygems.org/
   specs:
-<<<<<<< HEAD
     actionpack (6.1.3.1)
       actionview (= 6.1.3.1)
       activesupport (= 6.1.3.1)
-=======
-    actionpack (6.1.3.2)
-      actionview (= 6.1.3.2)
-      activesupport (= 6.1.3.2)
->>>>>>> 7f6b132f
       rack (~> 2.0, >= 2.0.9)
       rack-test (>= 0.6.3)
       rails-dom-testing (~> 2.0)
       rails-html-sanitizer (~> 1.0, >= 1.2.0)
-<<<<<<< HEAD
     actionview (6.1.3.1)
       activesupport (= 6.1.3.1)
-=======
-    actionview (6.1.3.2)
-      activesupport (= 6.1.3.2)
->>>>>>> 7f6b132f
       builder (~> 3.1)
       erubi (~> 1.4)
       rails-dom-testing (~> 2.0)
@@ -47,15 +32,9 @@
       activemodel (>= 4.1, < 6.2)
       case_transform (>= 0.2)
       jsonapi-renderer (>= 0.1.1.beta1, < 0.3)
-<<<<<<< HEAD
     activemodel (6.1.3.1)
       activesupport (= 6.1.3.1)
     activesupport (6.1.3.1)
-=======
-    activemodel (6.1.3.2)
-      activesupport (= 6.1.3.2)
-    activesupport (6.1.3.2)
->>>>>>> 7f6b132f
       concurrent-ruby (~> 1.0, >= 1.0.2)
       i18n (>= 1.6, < 2)
       minitest (>= 5.1)
@@ -96,26 +75,17 @@
       crass (~> 1.0.2)
       nokogiri (>= 1.5.9)
     method_source (0.9.2)
-<<<<<<< HEAD
     mini_portile2 (2.5.1)
-=======
->>>>>>> 7f6b132f
     minitest (5.14.4)
     minitest-reporters (1.4.3)
       ansi
       builder
       minitest (>= 5.0)
       ruby-progressbar
-<<<<<<< HEAD
     moneta (1.4.1)
     multipart-post (2.1.1)
     nokogiri (1.11.3)
       mini_portile2 (~> 2.5.0)
-=======
-    moneta (1.4.2)
-    multipart-post (2.1.1)
-    nokogiri (1.11.3-x86_64-darwin)
->>>>>>> 7f6b132f
       racc (~> 1.4)
     parallel (1.20.1)
     parser (3.0.1.1)
@@ -145,21 +115,13 @@
     reverse_markdown (2.0.0)
       nokogiri
     rexml (3.2.5)
-<<<<<<< HEAD
     rubocop (1.13.0)
-=======
-    rubocop (1.14.0)
->>>>>>> 7f6b132f
       parallel (~> 1.10)
       parser (>= 3.0.0.0)
       rainbow (>= 2.2.2, < 4.0)
       regexp_parser (>= 1.8, < 3.0)
       rexml
-<<<<<<< HEAD
       rubocop-ast (>= 1.2.0, < 2.0)
-=======
-      rubocop-ast (>= 1.5.0, < 2.0)
->>>>>>> 7f6b132f
       ruby-progressbar (~> 1.7)
       unicode-display_width (>= 1.4.0, < 3.0)
     rubocop-ast (1.5.0)
@@ -211,8 +173,4 @@
   yard (>= 0.9.11)
 
 BUNDLED WITH
-<<<<<<< HEAD
-   2.2.16
-=======
-   2.2.17
->>>>>>> 7f6b132f
+   2.2.16